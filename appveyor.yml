environment:

  matrix:
    - PYTHON: "C:\\Python35"
    - PYTHON: "C:\\Python36"
    - PYTHON: "C:\\Python37"

build: off

install:
  - ps: iex ((new-object net.webclient).DownloadString('https://raw.githubusercontent.com/appveyor/ci/master/scripts/enable-desktop.ps1'))
  - "SET PATH=%PYTHON%;%PYTHON%\\Scripts;%PATH%"
  - "python -m pip install --upgrade pip"
  - "pip install --upgrade -vv setuptools"
  - "pip install --upgrade cython"
  - "pip install numpy"
  - "pip install freetype-py"
  - "pip install pypng"
  - "pip install --upgrade pywavelets"
  - "pip install pypiwin32"
  # Temporary fix for the issue with kiwisolver 1.2.0 and MarkupSafe 2.0.0a1 which are automatically installed as a required library when installing populse_mia (python3 setup.py install, below) and that crashs with python 3.5 - 16/04/2020
  - IF "%PYTHON%"=="C:\Python35" pip3 install kiwisolver==1.1.0  MarkupSafe==1.1.1
  - "python setup.py install"
  - "git lfs install"
  - "git lfs pull"
  - "echo y | pip uninstall PyQt5"
  - "pip install PyQt5==5.9.2"
<<<<<<< HEAD
  - "git clone --depth=50 --branch=2.0 https://github.com/populse/populse_db.git C:\\projects\\populse-db"
  - "cd C:\\projects\\populse-db"
=======
  - "git clone --depth=50 --branch=2.0 https://github.com/populse/populse_db.git C:\\projects\\populse_db"
  - "cd C:\\projects\\populse_db"
>>>>>>> 26de8e10
  - "pip install -e .[postgres]"
  #- "pip install --force-reinstall lark-parser==0.6.7"
  - "cd .."
  - "git clone --depth=50 --branch=master https://github.com/populse/soma-base.git C:\\projects\\soma-base"
  - "git clone --depth=50 --branch=master https://github.com/populse/capsul.git C:\\projects\\capsul"
  - "cd populse-mia"
  - "SET PYTHONPATH=C:\\projects\\populse-mia\\python\\;%PYTHONPATH%"
  - "SET PYTHONPATH=C:\\projects\\soma-base\\python\\;%PYTHONPATH%"
  - "SET PYTHONPATH=C:\\projects\\capsul\\python\\;%PYTHONPATH%"
<<<<<<< HEAD
=======
  - "SET PYTHONPATH=C:\\projects\\populse_db\\python\\;%PYTHONPATH%"
>>>>>>> 26de8e10

test_script:
  - "python --version"
  - "python .\\python\\populse_mia\\test.py -v"

notifications:
  - provider: Email
    to:
      - '{{commitAuthorEmail}}'
    on_build_failure: true
    on_build_success: false
    on_build_status_changed: true<|MERGE_RESOLUTION|>--- conflicted
+++ resolved
@@ -25,13 +25,8 @@
   - "git lfs pull"
   - "echo y | pip uninstall PyQt5"
   - "pip install PyQt5==5.9.2"
-<<<<<<< HEAD
-  - "git clone --depth=50 --branch=2.0 https://github.com/populse/populse_db.git C:\\projects\\populse-db"
-  - "cd C:\\projects\\populse-db"
-=======
   - "git clone --depth=50 --branch=2.0 https://github.com/populse/populse_db.git C:\\projects\\populse_db"
   - "cd C:\\projects\\populse_db"
->>>>>>> 26de8e10
   - "pip install -e .[postgres]"
   #- "pip install --force-reinstall lark-parser==0.6.7"
   - "cd .."
@@ -41,10 +36,7 @@
   - "SET PYTHONPATH=C:\\projects\\populse-mia\\python\\;%PYTHONPATH%"
   - "SET PYTHONPATH=C:\\projects\\soma-base\\python\\;%PYTHONPATH%"
   - "SET PYTHONPATH=C:\\projects\\capsul\\python\\;%PYTHONPATH%"
-<<<<<<< HEAD
-=======
   - "SET PYTHONPATH=C:\\projects\\populse_db\\python\\;%PYTHONPATH%"
->>>>>>> 26de8e10
 
 test_script:
   - "python --version"
