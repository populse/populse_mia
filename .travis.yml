--- conflicted
+++ resolved
@@ -31,15 +31,10 @@
   - if [[ "$TRAVIS_OS_NAME" == "osx" ]]; then brew uninstall --ignore-dependencies python; fi
   - if [[ "$TRAVIS_OS_NAME" == "osx" ]]; then brew update; fi
   - if [[ "$TRAVIS_OS_NAME" == "osx" ]]; then brew unlink python@2; fi
-<<<<<<< HEAD
-  - if [[ "$TRAVIS_OS_NAME" == "osx" ]]; then brew install python3; fi  
-  - if [[ "$TRAVIS_OS_NAME" == "osx" ]]; then brew upgrade freetype; fi
-=======
   - if [[ "$TRAVIS_OS_NAME" == "osx" ]]; then brew install python@3.8; fi
   - if [[ "$TRAVIS_OS_NAME" == "osx" ]]; then brew uninstall --ignore-dependencies python@3.9; fi
+  - if [[ "$TRAVIS_OS_NAME" == "osx" ]]; then brew upgrade freetype; fi
   - if [[ "$TRAVIS_OS_NAME" == "osx" ]]; then brew link --force python@3.8; fi
-  - if [[ "$TRAVIS_OS_NAME" == "osx" ]]; then brew install freetype; fi
->>>>>>> 6abec71b
   - if [[ "$TRAVIS_OS_NAME" == "osx" ]]; then brew link --overwrite freetype; fi
   - if [[ "$TRAVIS_OS_NAME" == "osx" ]]; then brew install libpng; fi
   - if [[ "$TRAVIS_OS_NAME" == "osx" ]]; then brew update && brew install git-lfs; fi
@@ -57,31 +52,18 @@
 install:
   - if [[ "$TRAVIS_OS_NAME" == "linux" ]]; then sudo apt-get install libblas-dev liblapack-dev libatlas-base-dev gfortran libfreetype6-dev libpng-dev; fi
   - if [[ "$TRAVIS_OS_NAME" == "linux" ]]; then sudo apt-get install subversion; fi
-<<<<<<< HEAD
-  # Temporary fix for the issue with MarkupSafe 2.0.0a1 which is automatically installed as a required library when installing populse_mia (python3 setup.py install, below) and that crashs - 16/04/2020
-  - if [[ "$TRAVIS_OS_NAME" == "linux" ]] && [[ "$TRAVIS_PYTHON_VERSION" == "3.5" ]]; then pip3 install MarkupSafe==1.1.1 'nipype<1.5'; fi
-  - if [[ "$TRAVIS_OS_NAME" == "osx" ]]; then brew install svn; fi
-  - pip3 install --upgrade numpy
-  - pip3 install --upgrade cython
-  - if [[ "$TRAVIS_OS_NAME" == "osx" ]]; then pip3 install --upgrade pywavelets; fi
-  - pip3 install 'scipy<1.5'
-  - pip3 install 'matplotlib'
-  - python3 -c "import matplotlib; print(matplotlib.__version__)"
-=======
   - if [[ "$TRAVIS_OS_NAME" == "osx" ]]; then brew install svn; fi
   - pip3 install --upgrade numpy
   - pip3 install --upgrade cython
   #- if [[ "$TRAVIS_OS_NAME" == "osx" ]]; then pip3 install --upgrade pywavelets; fi
->>>>>>> 6abec71b
+  - pip3 install 'scipy<1.5'
+  - pip3 install 'matplotlib'
+  - python3 -c "import matplotlib; print(matplotlib.__version__)"
   - python3 setup.py install
   #- pip3 install codecov
   - python3 -m pip install codecov
   - python3 -m pip install --force-reinstall pyqt5==5.11.3
-<<<<<<< HEAD
-  #- python3 -m pip install --force-reinstall PyQt5-sip==4.19.13
   - pip3 install -U 'six>=1.13'
-=======
->>>>>>> 6abec71b
   - cd ..
   - git clone --depth=50 --branch=2.0 https://github.com/populse/populse_db.git
   - if [[ "$TRAVIS_OS_NAME" == "osx" ]]; then sudo pip3 uninstall --yes populse_db; fi
@@ -89,7 +71,6 @@
   - cd populse_db
   - pip3 install -e .[postgres]
   - cd ..
-<<<<<<< HEAD
   - git clone --depth=50 --branch=master https://github.com/populse/soma-base.git
   - if [[ "$TRAVIS_OS_NAME" == "osx" ]]; then sudo pip3 uninstall --yes soma-base; fi
   - if [[ "$TRAVIS_OS_NAME" == "linux" ]]; then pip3 uninstall --yes soma-base; fi
@@ -108,8 +89,6 @@
   - cd capsul
   - python3 setup.py install
   - cd ..
-=======
->>>>>>> 6abec71b
   - cd populse_mia
   - if [[ "$TRAVIS_OS_NAME" == "linux" ]]; then export PYTHONPATH="$PYTHONPATH:/home/travis/build/populse/populse_mia/python"; fi
   - if [[ "$TRAVIS_OS_NAME" == "osx" ]]; then export PYTHONPATH="$PYTHONPATH:/Users/travis/build/populse/populse_mia/python"; fi
